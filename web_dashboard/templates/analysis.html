<!DOCTYPE html>
<html lang="ja">
<head>
    <meta charset="UTF-8">
    <meta name="viewport" content="width=device-width, initial-scale=1.0">
    <title>Alert History Analysis - Long Trader</title>
    
    <!-- CSS Dependencies -->
    <link href="https://cdn.jsdelivr.net/npm/bootstrap@5.3.0/dist/css/bootstrap.min.css" rel="stylesheet">
    <link href="https://cdnjs.cloudflare.com/ajax/libs/font-awesome/6.4.0/css/all.min.css" rel="stylesheet">
    <link href="{{ url_for('static', filename='css/dashboard.css') }}" rel="stylesheet">
    
    <!-- Plotly.js -->
    <script src="https://cdn.plot.ly/plotly-latest.min.js"></script>
</head>
<body>
    <div class="container-fluid">
        <!-- Header -->
        <nav class="navbar navbar-dark bg-dark">
            <div class="container-fluid">
                <span class="navbar-brand mb-0 h1">
                    <i class="fas fa-chart-line"></i> アラート履歴分析
                </span>
                <div class="d-flex">
                    <a href="/" class="btn btn-outline-light btn-sm me-2">
                        <i class="fas fa-arrow-left"></i> ダッシュボード
                    </a>
                    <a href="/symbols" class="btn btn-outline-light btn-sm me-2 disabled" aria-disabled="true">
                        <i class="fas fa-coins"></i> 銘柄管理
                    </a>
<<<<<<< HEAD
                    <a href="/symbols-new" class="btn btn-outline-success btn-sm me-2">
                        <i class="fas fa-plus-circle"></i> 新銘柄追加
                    </a>
                    <a href="/strategy-results" class="btn btn-warning btn-sm me-2 fw-bold">
                        <i class="fas fa-chart-bar"></i> 🏆 戦略結果
=======
                    <a href="/symbols-enhanced" class="btn btn-outline-warning btn-sm me-2">
                        <i class="fas fa-cogs"></i> 拡張管理
                    </a>
                    <a href="/strategy-results" class="btn btn-outline-light btn-sm me-2">
                        <i class="fas fa-chart-bar"></i> 戦略結果
>>>>>>> 3549aec7
                    </a>
                    <a href="/settings" class="btn btn-outline-light btn-sm me-2">
                        <i class="fas fa-cog"></i> 設定
                    </a>
                    <button id="btn-refresh-data" class="btn btn-primary btn-sm">
                        <i class="fas fa-sync"></i> データ更新
                    </button>
                </div>
            </div>
        </nav>

        <!-- Controls -->
        <div class="row mt-3">
            <div class="col-12">
                <div class="card">
                    <div class="card-header">
                        <h5 class="card-title mb-0">
                            <i class="fas fa-filter"></i> フィルター設定
                        </h5>
                    </div>
                    <div class="card-body">
                        <div class="row">
                            <div class="col-md-3">
                                <label for="symbol-select" class="form-label">トークン</label>
                                <select class="form-select" id="symbol-select">
                                    <option value="HYPE">HYPE</option>
                                    <option value="SOL">SOL</option>
                                    <option value="PEPE">PEPE</option>
                                    <option value="WIF">WIF</option>
                                    <option value="BONK">BONK</option>
                                </select>
                            </div>
                            <div class="col-md-3">
                                <label for="period-select" class="form-label">期間</label>
                                <select class="form-select" id="period-select">
                                    <option value="7">過去7日</option>
                                    <option value="30" selected>過去30日</option>
                                    <option value="90">過去90日</option>
                                </select>
                            </div>
                            <div class="col-md-3">
                                <label for="strategy-select" class="form-label">戦略</label>
                                <select class="form-select" id="strategy-select">
                                    <option value="">全て</option>
                                    <option value="Conservative_ML">Conservative ML</option>
                                    <option value="Aggressive_Traditional">Aggressive Traditional</option>
                                    <option value="Full_ML">Full ML</option>
                                </select>
                            </div>
                            <div class="col-md-3 d-flex align-items-end">
                                <button id="btn-apply-filters" class="btn btn-success w-100">
                                    <i class="fas fa-search"></i> 分析実行
                                </button>
                            </div>
                        </div>
                    </div>
                </div>
            </div>
        </div>

        <!-- Charts and Statistics -->
        <div class="row mt-3">
            <!-- Price Chart -->
            <div class="col-lg-8">
                <div class="card">
                    <div class="card-header">
                        <h5 class="card-title mb-0">
                            <i class="fas fa-chart-candlestick"></i> 
                            価格チャート + アラートポイント
                            <span id="chart-symbol-label" class="badge bg-primary ms-2">HYPE</span>
                        </h5>
                    </div>
                    <div class="card-body">
                        <div id="price-chart" style="height: 500px;">
                            <div class="text-center text-muted py-5">
                                <i class="fas fa-spinner fa-spin fa-2x mb-2"></i>
                                <p>チャートを読み込み中...</p>
                            </div>
                        </div>
                    </div>
                </div>
            </div>

            <!-- Statistics Panel -->
            <div class="col-lg-4">
                <div class="card">
                    <div class="card-header">
                        <h5 class="card-title mb-0">
                            <i class="fas fa-chart-pie"></i> 統計情報
                        </h5>
                    </div>
                    <div class="card-body">
                        <div id="statistics-content">
                            <div class="stat-item">
                                <span class="label">総アラート数:</span>
                                <span id="total-alerts-stat" class="badge bg-info">-</span>
                            </div>
                            <div class="stat-item">
                                <span class="label">成功率:</span>
                                <span id="success-rate-stat" class="badge bg-success">-</span>
                            </div>
                            <div class="stat-item">
                                <span class="label">平均リターン:</span>
                                <span id="avg-return-stat" class="badge bg-primary">-</span>
                            </div>
                            <div class="stat-item">
                                <span class="label">最高利益:</span>
                                <span id="max-gain-stat" class="badge bg-warning">-</span>
                            </div>
                            <div class="stat-item">
                                <span class="label">最大損失:</span>
                                <span id="max-loss-stat" class="badge bg-danger">-</span>
                            </div>
                        </div>
                        
                        <hr>
                        
                        <h6>戦略別成功率</h6>
                        <div id="strategy-stats">
                            <div class="text-muted">データを読み込み中...</div>
                        </div>
                    </div>
                </div>

                <!-- Alert Details -->
                <div class="card mt-3">
                    <div class="card-header">
                        <h5 class="card-title mb-0">
                            <i class="fas fa-info-circle"></i> アラート詳細
                        </h5>
                    </div>
                    <div class="card-body">
                        <div id="alert-details">
                            <div class="text-muted">
                                チャート上のアラートポイントをクリックして詳細を表示
                            </div>
                        </div>
                    </div>
                </div>
            </div>
        </div>

        <!-- Alert List -->
        <div class="row mt-3">
            <div class="col-12">
                <div class="card">
                    <div class="card-header d-flex justify-content-between align-items-center">
                        <h5 class="card-title mb-0">
                            <i class="fas fa-list"></i> アラート一覧
                        </h5>
                        <div class="btn-group btn-group-sm" role="group">
                            <input type="radio" class="btn-check" name="alert-sort" id="sort-time" autocomplete="off" checked>
                            <label class="btn btn-outline-primary" for="sort-time">時間順</label>
                            
                            <input type="radio" class="btn-check" name="alert-sort" id="sort-performance" autocomplete="off">
                            <label class="btn btn-outline-success" for="sort-performance">成果順</label>
                            
                            <input type="radio" class="btn-check" name="alert-sort" id="sort-leverage" autocomplete="off">
                            <label class="btn btn-outline-warning" for="sort-leverage">レバレッジ順</label>
                        </div>
                    </div>
                    <div class="card-body">
                        <div id="alert-list-container">
                            <div class="text-center text-muted py-4">
                                <i class="fas fa-database fa-2x mb-2"></i>
                                <p>データを読み込み中...</p>
                            </div>
                        </div>
                    </div>
                </div>
            </div>
        </div>
    </div>

    <!-- Modal for Alert Detail -->
    <div class="modal fade" id="alertDetailModal" tabindex="-1">
        <div class="modal-dialog modal-lg">
            <div class="modal-content">
                <div class="modal-header">
                    <h5 class="modal-title">
                        <i class="fas fa-chart-line"></i> アラート詳細分析
                    </h5>
                    <button type="button" class="btn-close" data-bs-dismiss="modal"></button>
                </div>
                <div class="modal-body">
                    <div id="modal-alert-details">
                        <!-- 詳細内容がここに動的に追加される -->
                    </div>
                </div>
                <div class="modal-footer">
                    <button type="button" class="btn btn-secondary" data-bs-dismiss="modal">閉じる</button>
                </div>
            </div>
        </div>
    </div>

    <!-- JavaScript Dependencies -->
    <script src="https://cdn.jsdelivr.net/npm/bootstrap@5.3.0/dist/js/bootstrap.bundle.min.js"></script>
    <script src="{{ url_for('static', filename='js/analysis.js') }}"></script>
</body>
</html><|MERGE_RESOLUTION|>--- conflicted
+++ resolved
@@ -28,19 +28,14 @@
                     <a href="/symbols" class="btn btn-outline-light btn-sm me-2 disabled" aria-disabled="true">
                         <i class="fas fa-coins"></i> 銘柄管理
                     </a>
-<<<<<<< HEAD
                     <a href="/symbols-new" class="btn btn-outline-success btn-sm me-2">
                         <i class="fas fa-plus-circle"></i> 新銘柄追加
                     </a>
+                    <a href="/symbols-enhanced" class="btn btn-outline-warning btn-sm me-2">
+                        <i class="fas fa-cogs"></i> 拡張管理
+                    </a>
                     <a href="/strategy-results" class="btn btn-warning btn-sm me-2 fw-bold">
                         <i class="fas fa-chart-bar"></i> 🏆 戦略結果
-=======
-                    <a href="/symbols-enhanced" class="btn btn-outline-warning btn-sm me-2">
-                        <i class="fas fa-cogs"></i> 拡張管理
-                    </a>
-                    <a href="/strategy-results" class="btn btn-outline-light btn-sm me-2">
-                        <i class="fas fa-chart-bar"></i> 戦略結果
->>>>>>> 3549aec7
                     </a>
                     <a href="/settings" class="btn btn-outline-light btn-sm me-2">
                         <i class="fas fa-cog"></i> 設定
