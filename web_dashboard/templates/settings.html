<!DOCTYPE html>
<html lang="ja">
<head>
    <meta charset="UTF-8">
    <meta name="viewport" content="width=device-width, initial-scale=1.0">
    <title>Settings - Long Trader</title>
    
    <!-- CSS Dependencies -->
    <link href="https://cdn.jsdelivr.net/npm/bootstrap@5.3.0/dist/css/bootstrap.min.css" rel="stylesheet">
    <link href="https://cdnjs.cloudflare.com/ajax/libs/font-awesome/6.4.0/css/all.min.css" rel="stylesheet">
    <link href="{{ url_for('static', filename='css/dashboard.css') }}" rel="stylesheet">
    <link href="{{ url_for('static', filename='css/settings.css') }}" rel="stylesheet">
</head>
<body>
    <div class="container-fluid">
        <!-- Header -->
        <nav class="navbar navbar-dark bg-dark">
            <div class="container-fluid">
                <span class="navbar-brand mb-0 h1">
                    <i class="fas fa-cog"></i> Long Trader 設定
                </span>
                <div class="d-flex">
                    <a href="/" class="btn btn-outline-light btn-sm me-2">
                        <i class="fas fa-arrow-left"></i> ダッシュボード
                    </a>
                    <a href="/symbols" class="btn btn-outline-light btn-sm me-2 disabled" aria-disabled="true">
                        <i class="fas fa-coins"></i> 銘柄管理
                    </a>
<<<<<<< HEAD
                    <a href="/symbols-new" class="btn btn-outline-success btn-sm me-2">
                        <i class="fas fa-plus-circle"></i> 新銘柄追加
=======
                    <a href="/symbols-enhanced" class="btn btn-outline-warning btn-sm me-2">
                        <i class="fas fa-cogs"></i> 拡張管理
>>>>>>> 3549aec7
                    </a>
                    <a href="/analysis" class="btn btn-outline-light btn-sm me-2">
                        <i class="fas fa-chart-line"></i> 履歴分析
                    </a>
                    <a href="/strategy-results" class="btn btn-warning btn-sm me-2 fw-bold">
                        <i class="fas fa-chart-bar"></i> 🏆 戦略結果
                    </a>
                    <button id="btn-save-settings" class="btn btn-success btn-sm me-2">
                        <i class="fas fa-save"></i> 設定保存
                    </button>
                    <button id="btn-reset-settings" class="btn btn-warning btn-sm">
                        <i class="fas fa-undo"></i> リセット
                    </button>
                </div>
            </div>
        </nav>

        <!-- Message Area (Fixed at top) -->
        <div id="message-area" class="message-area"></div>

        <!-- Settings Content -->
        <div class="row mt-3">
            <!-- Quick Access to Symbol Management -->
            <div class="col-lg-6">
                <div class="card border-primary">
                    <div class="card-header bg-primary text-white">
                        <h5 class="card-title mb-0">
                            <i class="fas fa-coins"></i> 銘柄管理
                        </h5>
                    </div>
                    <div class="card-body text-center">
                        <p class="text-muted mb-3">
                            銘柄の追加・分析・管理は専用ページで行えます
                        </p>
                        <a href="/symbols-new" class="btn btn-success btn-lg">
                            <i class="fas fa-plus-circle"></i> 新銘柄追加ページに移動
                        </a>
                    </div>
                </div>

                <!-- Alert Conditions -->
                <div class="card mt-3">
                    <div class="card-header">
                        <h5 class="card-title mb-0">
                            <i class="fas fa-bullseye"></i> アラート条件
                        </h5>
                    </div>
                    <div class="card-body">
                        <div class="row">
                            <div class="col-md-6">
                                <label for="leverage-threshold" class="form-label">
                                    <i class="fas fa-lever"></i> レバレッジ閾値
                                </label>
                                <div class="input-group">
                                    <input type="number" class="form-control" id="leverage-threshold" 
                                           min="1" max="100" step="0.1" value="10.0">
                                    <span class="input-group-text">x</span>
                                </div>
                                <div class="form-text">この値以上でアラート発生</div>
                            </div>
                            <div class="col-md-6">
                                <label for="confidence-threshold" class="form-label">
                                    <i class="fas fa-percentage"></i> 信頼度閾値
                                </label>
                                <div class="input-group">
                                    <input type="number" class="form-control" id="confidence-threshold" 
                                           min="0" max="100" step="1" value="70">
                                    <span class="input-group-text">%</span>
                                </div>
                                <div class="form-text">この値以上でアラート発生</div>
                            </div>
                        </div>
                        
                        <div class="row mt-3">
                            <div class="col-md-6">
                                <label for="cooldown-minutes" class="form-label">
                                    <i class="fas fa-clock"></i> クールダウン時間
                                </label>
                                <div class="input-group">
                                    <input type="number" class="form-control" id="cooldown-minutes" 
                                           min="1" max="1440" value="60">
                                    <span class="input-group-text">分</span>
                                </div>
                                <div class="form-text">同じ銘柄の再アラート間隔</div>
                            </div>
                            <div class="col-md-6">
                                <label for="max-alerts-hour" class="form-label">
                                    <i class="fas fa-bell"></i> 1時間最大アラート数
                                </label>
                                <input type="number" class="form-control" id="max-alerts-hour" 
                                       min="1" max="100" value="10">
                                <div class="form-text">スパム防止用制限</div>
                            </div>
                        </div>
                    </div>
                </div>
                
                <!-- Scheduler Management -->
                <div class="card mt-3">
                    <div class="card-header d-flex justify-content-between align-items-center">
                        <h5 class="card-title mb-0">
                            <i class="fas fa-clock"></i> 定期実行スケジューラー
                        </h5>
                        <div>
                            <button id="btn-start-scheduler" class="btn btn-success btn-sm me-1">
                                <i class="fas fa-play"></i> 開始
                            </button>
                            <button id="btn-stop-scheduler" class="btn btn-danger btn-sm">
                                <i class="fas fa-stop"></i> 停止
                            </button>
                        </div>
                    </div>
                    <div class="card-body">
                        <!-- Scheduler Status -->
                        <div class="scheduler-status mb-3 p-3 bg-light rounded">
                            <div class="row">
                                <div class="col-md-3">
                                    <small class="text-muted">ステータス</small>
                                    <div id="scheduler-status" class="fw-bold">
                                        <span class="badge bg-secondary">停止中</span>
                                    </div>
                                </div>
                                <div class="col-md-3">
                                    <small class="text-muted">総タスク数</small>
                                    <div id="scheduler-total-tasks" class="fw-bold">0</div>
                                </div>
                                <div class="col-md-3">
                                    <small class="text-muted">有効タスク</small>
                                    <div id="scheduler-enabled-tasks" class="fw-bold">0</div>
                                </div>
                                <div class="col-md-3">
                                    <small class="text-muted">次回実行</small>
                                    <div id="scheduler-next-execution" class="fw-bold">-</div>
                                </div>
                            </div>
                        </div>
                        
                        <!-- Scheduled Tasks List -->
                        <div class="scheduled-tasks">
                            <h6 class="mb-3">
                                <i class="fas fa-list"></i> スケジュールされたタスク
                                <button id="btn-refresh-tasks" class="btn btn-outline-secondary btn-sm ms-2">
                                    <i class="fas fa-sync"></i>
                                </button>
                            </h6>
                            
                            <div id="scheduled-tasks-list" class="tasks-list">
                                <!-- 動的に生成される -->
                            </div>
                            
                            <div id="scheduler-empty-state" class="text-center text-muted py-3" style="display: none;">
                                <i class="fas fa-calendar-times fa-2x mb-2"></i>
                                <p>スケジュールされたタスクがありません</p>
                            </div>
                        </div>
                    </div>
                </div>
            </div>

            <!-- Notification Settings -->
            <div class="col-lg-6">
                <div class="card">
                    <div class="card-header">
                        <h5 class="card-title mb-0">
                            <i class="fas fa-bell"></i> 通知設定
                        </h5>
                    </div>
                    <div class="card-body">
                        <!-- Discord Settings -->
                        <div class="notification-section">
                            <div class="d-flex justify-content-between align-items-center mb-3">
                                <h6><i class="fab fa-discord text-primary"></i> Discord通知</h6>
                                <div class="form-check form-switch">
                                    <input class="form-check-input" type="checkbox" id="discord-enabled">
                                    <label class="form-check-label" for="discord-enabled"></label>
                                </div>
                            </div>
                            
                            <div id="discord-settings" class="discord-settings">
                                <div class="mb-3">
                                    <label for="discord-webhook" class="form-label">Webhook URL</label>
                                    <input type="url" class="form-control" id="discord-webhook" 
                                           placeholder="https://discord.com/api/webhooks/...">
                                    <div class="form-text">DiscordサーバーのWebhook URLを入力</div>
                                </div>
                                
                                <div class="mb-3">
                                    <label for="discord-mention" class="form-label">メンション設定</label>
                                    <input type="text" class="form-control" id="discord-mention" 
                                           placeholder="ロールID (オプション)">
                                    <div class="form-text">重要なアラート時にメンションするロールID</div>
                                </div>
                                
                                <button id="btn-test-discord" class="btn btn-outline-primary btn-sm">
                                    <i class="fas fa-paper-plane"></i> テスト送信
                                </button>
                            </div>
                        </div>

                        <hr>

                        <!-- Console/Log Settings -->
                        <div class="notification-section">
                            <h6><i class="fas fa-terminal text-success"></i> ログ設定</h6>
                            
                            <div class="row">
                                <div class="col-md-6">
                                    <label for="log-level" class="form-label">ログレベル</label>
                                    <select class="form-select" id="log-level">
                                        <option value="DEBUG">DEBUG</option>
                                        <option value="INFO" selected>INFO</option>
                                        <option value="WARNING">WARNING</option>
                                        <option value="ERROR">ERROR</option>
                                    </select>
                                </div>
                                <div class="col-md-6">
                                    <label for="log-file-enabled" class="form-label">ファイル出力</label>
                                    <div class="form-check form-switch mt-2">
                                        <input class="form-check-input" type="checkbox" id="log-file-enabled" checked>
                                        <label class="form-check-label" for="log-file-enabled">有効</label>
                                    </div>
                                </div>
                            </div>
                        </div>
                    </div>
                </div>

                <!-- Profile Management -->
                <div class="card mt-3">
                    <div class="card-header">
                        <h5 class="card-title mb-0">
                            <i class="fas fa-user-cog"></i> プロファイル管理
                        </h5>
                    </div>
                    <div class="card-body">
                        <div class="row">
                            <div class="col-md-8">
                                <select class="form-select" id="profile-select">
                                    <option value="default">デフォルト設定</option>
                                    <option value="conservative">保守的設定</option>
                                    <option value="aggressive">積極的設定</option>
                                </select>
                            </div>
                            <div class="col-md-4">
                                <button id="btn-load-profile" class="btn btn-outline-primary w-100">
                                    <i class="fas fa-download"></i> 読み込み
                                </button>
                            </div>
                        </div>
                        
                        <div class="mt-3">
                            <div class="row">
                                <div class="col-md-8">
                                    <input type="text" class="form-control" id="new-profile-name" 
                                           placeholder="新しいプロファイル名">
                                </div>
                                <div class="col-md-4">
                                    <button id="btn-save-profile" class="btn btn-success w-100">
                                        <i class="fas fa-save"></i> 保存
                                    </button>
                                </div>
                            </div>
                        </div>
                        
                        <div class="mt-3">
                            <button id="btn-export-settings" class="btn btn-outline-secondary me-2">
                                <i class="fas fa-file-export"></i> エクスポート
                            </button>
                            <button id="btn-import-settings" class="btn btn-outline-secondary">
                                <i class="fas fa-file-import"></i> インポート
                            </button>
                            <input type="file" id="import-file-input" accept=".json" style="display: none;">
                        </div>
                    </div>
                </div>
            </div>
        </div>

        <!-- Status Bar -->
        <div class="row mt-3">
            <div class="col-12">
                <div class="card">
                    <div class="card-body py-2">
                        <div class="d-flex justify-content-between align-items-center">
                            <div id="settings-status" class="text-muted">
                                <i class="fas fa-info-circle"></i> 設定を変更した後は「設定保存」ボタンを押してください
                            </div>
                            <div id="last-saved" class="text-muted small">
                                <!-- 最終保存時刻が表示される -->
                            </div>
                        </div>
                    </div>
                </div>
            </div>
        </div>
    </div>

    <!-- Symbol Edit Modal -->
    <div class="modal fade" id="editSymbolModal" tabindex="-1">
        <div class="modal-dialog">
            <div class="modal-content">
                <div class="modal-header">
                    <h5 class="modal-title">
                        <i class="fas fa-edit"></i> 銘柄設定編集
                    </h5>
                    <button type="button" class="btn-close" data-bs-dismiss="modal"></button>
                </div>
                <div class="modal-body">
                    <form id="edit-symbol-form">
                        <input type="hidden" id="edit-symbol-original">
                        
                        <div class="mb-3">
                            <label for="edit-symbol-name" class="form-label">銘柄名</label>
                            <input type="text" class="form-control" id="edit-symbol-name" readonly>
                        </div>
                        
                        <div class="mb-3">
                            <label for="edit-symbol-interval" class="form-label">監視間隔</label>
                            <select class="form-select" id="edit-symbol-interval">
                                <option value="1">1分</option>
                                <option value="3">3分</option>
                                <option value="5">5分</option>
                                <option value="15">15分</option>
                                <option value="30">30分</option>
                                <option value="60">60分</option>
                            </select>
                        </div>
                        
                        <div class="mb-3">
                            <label for="edit-symbol-strategy" class="form-label">戦略</label>
                            <select class="form-select" id="edit-symbol-strategy">
                                <option value="Conservative_ML">Conservative ML</option>
                                <option value="Aggressive_Traditional">Aggressive Traditional</option>
                                <option value="Full_ML">Full ML</option>
                            </select>
                        </div>
                        
                        <div class="mb-3">
                            <div class="form-check">
                                <input class="form-check-input" type="checkbox" id="edit-symbol-enabled">
                                <label class="form-check-label" for="edit-symbol-enabled">
                                    監視を有効にする
                                </label>
                            </div>
                        </div>
                    </form>
                </div>
                <div class="modal-footer">
                    <button type="button" class="btn btn-secondary" data-bs-dismiss="modal">キャンセル</button>
                    <button type="button" class="btn btn-primary" id="btn-save-symbol-edit">保存</button>
                </div>
            </div>
        </div>
    </div>

    <!-- JavaScript Dependencies -->
    <script src="https://cdn.jsdelivr.net/npm/bootstrap@5.3.0/dist/js/bootstrap.bundle.min.js"></script>
    <script src="{{ url_for('static', filename='js/settings.js') }}"></script>
</body>
</html><|MERGE_RESOLUTION|>--- conflicted
+++ resolved
@@ -26,13 +26,11 @@
                     <a href="/symbols" class="btn btn-outline-light btn-sm me-2 disabled" aria-disabled="true">
                         <i class="fas fa-coins"></i> 銘柄管理
                     </a>
-<<<<<<< HEAD
                     <a href="/symbols-new" class="btn btn-outline-success btn-sm me-2">
                         <i class="fas fa-plus-circle"></i> 新銘柄追加
-=======
+                    </a>
                     <a href="/symbols-enhanced" class="btn btn-outline-warning btn-sm me-2">
                         <i class="fas fa-cogs"></i> 拡張管理
->>>>>>> 3549aec7
                     </a>
                     <a href="/analysis" class="btn btn-outline-light btn-sm me-2">
                         <i class="fas fa-chart-line"></i> 履歴分析
